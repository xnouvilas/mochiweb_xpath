--- conflicted
+++ resolved
@@ -290,7 +290,17 @@
     mochiweb_xpath_utils:number_value(A) >= mochiweb_xpath_utils:number_value(B) 
   end.
 
-<<<<<<< HEAD
+bool_fun('and') ->
+    fun(A, B) ->
+            A andalso B
+    end;
+bool_fun('or') ->
+    fun(A, B) ->
+            A orelse B
+    end.
+%% TODO more boolean operators
+
+
 %% @doc Add a position to each node
 %% @spec add_positions(Doc) -> ExtendedDoc
 %% @type ExtendedDoc = {atom(), [{binary(), any()}], [extended_node()], [non_neg_integer()]}
@@ -340,16 +350,5 @@
 %% @type Position = [non_neg_integer()]
 get_position_in_parent([MyPosition|_]) ->
     MyPosition.
-=======
-
-bool_fun('and') ->
-    fun(A, B) ->
-            A andalso B
-    end;
-bool_fun('or') ->
-    fun(A, B) ->
-            A orelse B
-    end.
-%% TODO more boolean operators
-            
->>>>>>> 7958696e
+
+
