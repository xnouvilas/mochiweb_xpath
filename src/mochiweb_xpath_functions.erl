%% xpath_functions.erl
%% @author Pablo Polvorin 
%% @doc Some core xpath functions that can be used in xpath expressions
%% created on 2008-05-07
-module(mochiweb_xpath_functions).

-export([lookup_function/1]).


%% Default functions.
%% The format is: {FunctionName, fun(), FunctionSignature}
%% WildCard argspec must be the last spec in list.
%%
%% @type FunctionName = atom()
%% @type FunctionSignature = [XPathArgSpec]
%% @type XPathArgSpec = XPathType | WildCardArgSpec
%% @type WildCardArgSpec = {'*', XPathType}
%% @type XPathType = node_set | string | number | boolean
%% 
%% The engine is responsable of calling the function with
<<<<<<< HEAD
%% the correct arguments, given the function signature. 
default_functions() ->
    [
        {'last',fun last/2,[]},
        {'position',fun position/2,[]},
        {'count',fun count/2,[node_set]},
        {'name',fun 'name'/2,[node_set]},
        {'starts-with', fun 'starts-with'/2,[string,string]},
        {'substring', fun substring/2,[string,number,number]},
        {'sum', fun sum/2,[node_set]},
        {'string-length', fun 'string-length'/2,[string]},
        {'string', fun 'string'/2,[node_set]},
        {'contains', fun contains/2,[string,string]},
        {'concat', fun concat/2,[string,string,string]}
    ].
=======
%% the correct arguments, given the function signature.
-spec lookup_function(atom()) -> mochiweb_xpath:xpath_fun_spec() | false.
lookup_function('last') ->
    {'last',fun last/2,[]};
lookup_function('position') ->
    {'position',fun position/2,[]};
lookup_function('count') ->
    {'count',fun count/2,[node_set]};
lookup_function('concat') ->
    {'concat',fun concat/2,[{'*', string}]};
lookup_function('name') ->
    {'name',fun 'name'/2,[node_set]};
lookup_function('starts-with') ->
    {'starts-with', fun 'starts-with'/2,[string,string]};
lookup_function('contains') ->
    {'contains', fun 'contains'/2,[string,string]};
lookup_function('substring') ->
    {'substring', fun substring/2,[string,number,number]};
lookup_function('sum') ->
    {'sum', fun sum/2,[node_set]};
lookup_function('string-length') ->
    {'string-length', fun 'string-length'/2,[string]};
lookup_function('not') ->
    {'not', fun x_not/2, [boolean]};
lookup_function(_) ->
    false.

>>>>>>> eddc7552


%% @doc Function: boolean last() 
%%      The position function returns the position of the current node
last({ctx, _, _, _, Position, Size} = _Ctx, []) ->
    Position =:= Size.

%% @doc Function: number position() 
%%      The position function returns the position of the current node
position({ctx, _, _, _, Position, _} = _Ctx, []) ->
    Position.

%% @doc Function: number count(node-set) 
%%      The count function returns the number of nodes in the 
%%      argument node-set.
count(_Ctx,[NodeList]) ->
    length(NodeList).

%% @doc Function: concat(binary, binary, ...)
%%      Concatenate string arguments (variable length)
concat(_Ctx, BinariesList) ->
    %% list_to_binary()
    << <<Str/binary>> || Str <- BinariesList>>.

%% @doc Function: string name(node-set?)
'name'(_Ctx,[[{Tag,_,_,_}|_]]) ->
    Tag.

%% @doc Function: boolean starts-with(string, string) 
%%      The starts-with function returns true if the first argument string
%%      starts with the second argument string, and otherwise returns false.
'starts-with'(_Ctx,[Left,Right]) ->
    Size = size(Right),
    case Left of
        <<Right:Size/binary,_/binary>> -> true;
        _ -> false
    end.

%% @doc Function: checks that Where contains What
contains(_Ctx,[Where, What]) ->
    case binary:match(Where, [What]) of
        nomatch ->
            false;
        {_, _} ->
            true
    end.


%% @doc Function: string substring(string, number, number?) 
%%      The substring function returns the substring of the first argument 
%%      starting at the position specified in the second argument with length
%%      specified in the third argument
substring(_Ctx,[String,Start,Length]) when is_binary(String)->
    Before = Start -1,
    After = size(String) - Before - Length,
    case (Start + Length) =< size(String) of
        true ->
            <<_:Before/binary,R:Length/binary,_:After/binary>> = String,
            R;
        false ->
            <<>>
    end.

%% @doc Function: number sum(node-set) 
%%      The sum function returns the sum, for each node in the argument 
%%      node-set, of the result of converting the string-values of the node
%%      to a number.
sum(_Ctx,[Values]) ->
    lists:sum([mochiweb_xpath_utils:number_value(V) || V <- Values]).

%% @doc Function: number string-length(string?) 
%%      The string-length returns the number of characters in the string 
%%      TODO: this isn't true: currently it returns the number of bytes
%%            in the string, that isn't the same 
'string-length'(_Ctx,[String]) ->
    size(String).

<<<<<<< HEAD
%%  @doc Function: string string(node_set)
%%
%%       The sum function returns the string representation of the
%%       nodes in a node-set. This is different from text() in that
%%       it concatenates each bit of the text in the node along with the text in
%%       any children nodes along the way, in order.
%%       Note: this differs from normal xpath in that it returns a list of strings, one
%%       for each node in the node set, as opposed to just the first node.
'string'(_Ctx, [NodeList]) ->
    lists:map(fun({_Elem, _Attr, Children,_Pos}) -> concat_child_text(Children, []) end, NodeList).

concat_child_text([], Result) ->
    list_to_binary(lists:reverse(Result));
concat_child_text([{_,_,Children,_} | Rest], Result) ->
    concat_child_text(Rest, [concat_child_text(Children, []) | Result]);
concat_child_text([X | Rest], Result) ->
    concat_child_text(Rest, [X | Result]).


%% @doc Function: boolean contains(string, string)
%%      The contains function returns true if the second string is contained
%%      within the first.
%%      TODO: not Unicode safe.
contains(_Ctx,[Haystack,Needle]) ->
    string:str(binary_to_list(Haystack), binary_to_list(Needle)) /= 0.

%% @doc Function: string concat(string...)
%%      Returns the concatenation of all given strings.
concat(_Ctx,Strs) ->
    lists:foldr(
        fun(A,B) -> <<A/binary, B/binary>> end,
        <<>>,
        Strs
    ).
=======
x_not(_Ctx, [Bool]) ->
    not Bool.
>>>>>>> eddc7552
<|MERGE_RESOLUTION|>--- conflicted
+++ resolved
@@ -18,24 +18,7 @@
 %% @type XPathType = node_set | string | number | boolean
 %% 
 %% The engine is responsable of calling the function with
-<<<<<<< HEAD
 %% the correct arguments, given the function signature. 
-default_functions() ->
-    [
-        {'last',fun last/2,[]},
-        {'position',fun position/2,[]},
-        {'count',fun count/2,[node_set]},
-        {'name',fun 'name'/2,[node_set]},
-        {'starts-with', fun 'starts-with'/2,[string,string]},
-        {'substring', fun substring/2,[string,number,number]},
-        {'sum', fun sum/2,[node_set]},
-        {'string-length', fun 'string-length'/2,[string]},
-        {'string', fun 'string'/2,[node_set]},
-        {'contains', fun contains/2,[string,string]},
-        {'concat', fun concat/2,[string,string,string]}
-    ].
-=======
-%% the correct arguments, given the function signature.
 -spec lookup_function(atom()) -> mochiweb_xpath:xpath_fun_spec() | false.
 lookup_function('last') ->
     {'last',fun last/2,[]};
@@ -59,11 +42,10 @@
     {'string-length', fun 'string-length'/2,[string]};
 lookup_function('not') ->
     {'not', fun x_not/2, [boolean]};
+lookup_function('string') ->
+    {'string', fun 'string'/2, [node_set]};
 lookup_function(_) ->
     false.
-
->>>>>>> eddc7552
-
 
 %% @doc Function: boolean last() 
 %%      The position function returns the position of the current node
@@ -110,7 +92,6 @@
             true
     end.
 
-
 %% @doc Function: string substring(string, number, number?) 
 %%      The substring function returns the substring of the first argument 
 %%      starting at the position specified in the second argument with length
@@ -140,7 +121,6 @@
 'string-length'(_Ctx,[String]) ->
     size(String).
 
-<<<<<<< HEAD
 %%  @doc Function: string string(node_set)
 %%
 %%       The sum function returns the string representation of the
@@ -159,23 +139,5 @@
 concat_child_text([X | Rest], Result) ->
     concat_child_text(Rest, [X | Result]).
 
-
-%% @doc Function: boolean contains(string, string)
-%%      The contains function returns true if the second string is contained
-%%      within the first.
-%%      TODO: not Unicode safe.
-contains(_Ctx,[Haystack,Needle]) ->
-    string:str(binary_to_list(Haystack), binary_to_list(Needle)) /= 0.
-
-%% @doc Function: string concat(string...)
-%%      Returns the concatenation of all given strings.
-concat(_Ctx,Strs) ->
-    lists:foldr(
-        fun(A,B) -> <<A/binary, B/binary>> end,
-        <<>>,
-        Strs
-    ).
-=======
 x_not(_Ctx, [Bool]) ->
-    not Bool.
->>>>>>> eddc7552
+    not Bool.