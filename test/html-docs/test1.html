<!DOCTYPE HTML PUBLIC "-//W3C//DTD HTML 4.01 Transitional//EN" "http://www.w3.org/TR/html4/loose.dtd">
<html>

<head>
  <title>Title</title>
  <meta name="GENERATOR" content="Quanta Plus">
  <meta http-equiv="Content-Type" content="text/html; charset=utf-8">
</head>
<body>
  <h1>Some Title!!</h1>
  <div align="center" id="first" class="normal">
Text tExt snjghtr hrth  
 trhhtrhrthrt hh rthhhrt thehrthrt 
rthrthrthrthrttrthtrhrt thrhrthrthrt
  </div>
  <p>Some Other Text</p>
  <div id="second">
	<img src="some_broken_img_tag">
  </div>
  <ul>
    <LI>List item</LI>
    <LI>list item2</LI>
  </ul>
  <form action="Action" method="POST">
	<input type="hidden" name="id1" value="Val1"/>
	<input type="hidden" name="id2" value="Val2"/>
	<input type="hidden" name="id3" value="Val3"/>
	<input type="hidden" name="id4" value="Val4"/>
	<input type="hidden" name="id5" value="Val5"/>
	<input type="hidden" name="id6" value="Val6"/>
	Text: <input type="text"/>
	<input type="submit" name="submit">
  </form>
  <div align="center" id="last" class="normal">
    <h2>sdsdsds</h2>
Text tExt snjghtr hrth  
 trhhtrhrthrt hh rthhhrt thehrthrt 
rthrthrthrthrttrthtrhrt thrhrthrthrt
<<<<<<< HEAD
<img src="someimg" alt="sssssss"/>
<p>ssdsdsdsdssds</p>
  <cite>one-<b>two</b>-three-<span>(nested-<span>[deeply-<b>four</b>-done]</span>-done)</span>-five</cite>
  <cite>other <b><i><strong>stuff</strong></i></b></cite>
</div>
<div class="ab bc cd">oh no</div>
<ul>
<li>sss
<li>ssd
</ul>
=======
    <img src="someimg" alt="sssssss"/>
    <p>ssdsdsdsdssds</p>
  </div>
  <ul>
    <li>sss
    <li>ssd
  </ul>
  <!-- some comment -->
  <?php my_processing_instr() ?>
  <div id="desc_or_self">
    txt1
    <i>txt2</i>
    <p>
      txt3
      <span>txt4</span>
      txt5
    </p>
    txt6
    <b>txt7</b>
  </div>
>>>>>>> eddc7552
</body>
</html><|MERGE_RESOLUTION|>--- conflicted
+++ resolved
@@ -36,20 +36,10 @@
 Text tExt snjghtr hrth  
  trhhtrhrthrt hh rthhhrt thehrthrt 
 rthrthrthrthrttrthtrhrt thrhrthrthrt
-<<<<<<< HEAD
-<img src="someimg" alt="sssssss"/>
-<p>ssdsdsdsdssds</p>
-  <cite>one-<b>two</b>-three-<span>(nested-<span>[deeply-<b>four</b>-done]</span>-done)</span>-five</cite>
-  <cite>other <b><i><strong>stuff</strong></i></b></cite>
-</div>
-<div class="ab bc cd">oh no</div>
-<ul>
-<li>sss
-<li>ssd
-</ul>
-=======
     <img src="someimg" alt="sssssss"/>
     <p>ssdsdsdsdssds</p>
+    <cite>one-<b>two</b>-three-<span>(nested-<span>[deeply-<b>four</b>-done]</span>-done)</span>-five</cite>
+  <cite>other <b><i><strong>stuff</strong></i></b></cite>
   </div>
   <ul>
     <li>sss
@@ -68,6 +58,5 @@
     txt6
     <b>txt7</b>
   </div>
->>>>>>> eddc7552
 </body>
 </html>