%% 
%% @author Pablo Polvorin 
%% @author Hunter Kelly.
%% created on 2008-04-30
%% Converted to eunit on 2011-07-04
%% 
%% Some simple functional test cases, test the xpath implementation
-module(mochiweb_xpath_tests).

-include_lib("eunit/include/eunit.hrl").

-define(HTMLDIR, "../test/html-docs").
-define(HTML1, "test1.html").
-define(HTML2, "test2.html").


%% [{HtmlFileName,Cases}]
%% Cases = {XPath,ExpectedResult}
test_definitions() ->
    [ 
<<<<<<< HEAD
        {?HTML1,[
                {"/html/head/title/text()",[<<"Title">>]},
                {"/html/head/meta[2]/@content",[<<"text/html; charset=utf-8">>]},
                {"/html/body/div[@id='first']/@class",[<<"normal">>]},
                {"/html/body/form/input[@name='id3']/@value",[<<"Val3">>]},
                {"/html/body/*/input[@name='id3']/@value",[<<"Val3">>]},
                {"/html/head/title/text() = 'Title'",true},
                {"/html/head[non_existent/no_existent]/title/text()",[]},
                {"/html/body/*/input[position() = 3]/@value",[<<"Val3">>]},
                {"/html/body/*/input[position() > 3]/@value",[<<"Val4">>,<<"Val5">>,<<"Val6">>, "", ""]},
                {"/html/body/*/input[@type='hidden']/@value",[<<"Val1">>,<<"Val2">>,<<"Val3">>,<<"Val4">>,<<"Val5">>,<<"Val6">>]},
                {"/html/body/*/input[@type='hidden'][last()]/@value",[<<"Val6">>]},
                {"/html/body/*/input[@type='hidden'][position()>1]/@value",[<<"Val2">>,<<"Val3">>,<<"Val4">>,<<"Val5">>,<<"Val6">>]},
                {"name(/html/body/*/input[@type='hidden'][@name=\"id1\"]/..)",<<"form">>},
                {"name(/html/body/*/input[@type='hidden'][@name=\"id1\"]/../..)",<<"body">>},
                {"name(/html/body/*/input[@type='hidden'][@name=\"id1\"]/../../..)",<<"html">>},
                {"/html/body/*/input[position() = 3]/@value",[<<"Val3">>]},
                {"count(/html/body/*/input[position() = 3]/preceding-sibling::*)",2},
                {"count(/html/body/*/input[position() = 3]/following-sibling::*)",6},
                {"/html/body/*/input[position() = 3]/following-sibling::*/@value",[<<"Val4">>,<<"Val5">>,<<"Val6">>, "", "", ""]},
                {"/html/body/*/input[position() = 3]/following-sibling::input/@value",[<<"Val4">>,<<"Val5">>,<<"Val6">>, "", ""]}
                ]},
        {?HTML2,[
                {"/html/body/div[1]/a[3]/text()",[<<"ssddd">>]},
                {"/html/body/form[1]/input[@type='hidden']/@value",
                        [<<"Val1">>,<<"Val2">>,<<"Val3">>]},
                {"/html/body/form[input[@name='id1_2']/@value='Val1_2']/@action",
                    [<<"Action2">>]},
                {"//input[@name='id1_2']/@value",[<<"Val1_2">>]},
                {"//form[.//input[@name='id1_2']]/@action",[<<"Action2">>]},
                {"//form[.//input/@name = 'id1']/@action",[<<"Action1">>]},
                {"//form[//input/@name ='id1']/@action",
                                            [<<"Action1">>,<<"Action2">>]},
                {"count(/html/body/form[count(input[@type='hidden']) = 4])",
                                         1},
                {"name(/html/*)",<<"head">>},
                {"/html/body/form[starts-with(@action,'Act')]/@action",
                        [<<"Action1">>,<<"Action2">>]},
                {"//input[substring(@name,1,4) = 'id1_']/@value",
                        [<<"Val1_2">>]},
                {"//div[sum(number)=23]/@id",[<<"sum">>]},
                {"//div[sum(number)>20]/@id",[<<"sum">>]},
                {"string-length(name(/html)) = 4",true},
                {"//a[my_fun(@href) > 0]/text()", 
                    [<<"ssddd">>,<<"myURLValue">>]},
                {"/html/body/div[1]/a[1]",
                    [{<<"a">>,[{<<"href">>,<<"sss">>}],[<<"ssddd">>]}]},
                {"/html/body/div[1]/a[position() < 3]", 
                    [{<<"a">>,[{<<"href">>,<<"sss">>}],[<<"ssddd">>]}, 
                     {<<"a">>, [{<<"href">>,<<"sssd">>}], [<<"sfgfe">>]}]}
                ]}
=======
      {?HTML1,[
               {"/html/head/title/text()",[<<"Title">>]},
               {"/html/head/meta[2]/@content",[<<"text/html; charset=utf-8">>]},
               {"/html/body/div[@id='first']/@class",[<<"normal">>]},
               {"/html/body/form/input[@name='id3']/@value",[<<"Val3">>]},
               {"/html/body/*/input[@name='id3']/@value",[<<"Val3">>]},
               {"/html/head/title/text() = 'Title'",true},
               {"/html/head[non_existent/no_existent]/title/text()",[]},
               {"/html/body/*/input[position() = 3]/@value",[<<"Val3">>]},
               {"/html/body/*/input[position() > 3]/@value",[<<"Val4">>,<<"Val5">>,<<"Val6">>, "", ""]},
               {"/html/body/*/input[@type='hidden']/@value",[<<"Val1">>,<<"Val2">>,<<"Val3">>,<<"Val4">>,<<"Val5">>,<<"Val6">>]},
               {"/html/body/*/input[@type='hidden'][last()]/@value",[<<"Val6">>]},
               {"/html/body/*/input[@type='hidden'][position()>1]/@value",[<<"Val2">>,<<"Val3">>,<<"Val4">>,<<"Val5">>,<<"Val6">>]}
              ]},
      {?HTML2,[
               {"/html/body/div[1]/a[3]/text()",[<<"ssddd">>]},
               {"/html/body/form[1]/input[@type='hidden']/@value",
                [<<"Val1">>,<<"Val2">>,<<"Val3">>]},
               {"/html/body/form[input[@name='id1_2']/@value='Val1_2']/@action",
                [<<"Action2">>]},
               {"//input[@name='id1_2']/@value",[<<"Val1_2">>]},
               {"//input[@name='id2' and @type='hidden']/@value", [<<"Val2">>, <<"Val2_2">>]},
               {"//input[@name='id2' or @name='id3']/@value",
                [<<"Val2">>, <<"Val3">>, <<"Val2_2">>, <<"Val3_2">>]},
               {"//form[.//input[@name='id1_2']]/@action",[<<"Action2">>]},
               {"//form[.//input/@name = 'id1']/@action",[<<"Action1">>]},
               {"//form[//input/@name ='id1']/@action",
                [<<"Action1">>,<<"Action2">>]},
               {"count(/html/body/form[count(input[@type='hidden']) = 4])",
                1},
               {"name(/html/*)",<<"head">>},
               {"/html/body/form[starts-with(@action,'Act')]/@action",
                [<<"Action1">>,<<"Action2">>]},
               {"//input[substring(@name,1,4) = 'id1_']/@value",
                [<<"Val1_2">>]},
               {"//div[sum(number)=23]/@id",[<<"sum">>]},
               {"//div[sum(number)>20]/@id",[<<"sum">>]},
               {"string-length(name(/html)) = 4",true},
               {"//a[my_fun(@href) > 0]/text()", 
                [<<"ssddd">>,<<"myURLValue">>]},
               {"/html/body/div[1]/a[1]",
                [{<<"a">>,[{<<"href">>,<<"sss">>}],[<<"ssddd">>]}]}
              ]}
>>>>>>> 7958696e
    ].



%% @doc Functional test
all_test_() ->
    Mapping = [{<<"link">>,1},{<<"myUrl">>,2}],
    %% F = simple user-defined function.
    %%     First argument is the current XPath context,
    %%     Second argument is a list containing the real parameters
    F = fun(_Ctx,[String]) ->
                proplists:get_value(String,Mapping,0)
        end,
    %% Function "specification" {name,fun(),parameters signature}
    %%           (the engine will take care of converting the parameters
    %%            to the appropiate type (node_set|string|number|boolean)
    MyFuns = [{my_fun,F,[string]}],

    lists:map(fun(Def) -> do_test(Def,MyFuns) end, test_definitions()).


do_test({File,Cases},UserFunctions) ->
    {ok,DocBin} = file:read_file(filename:join(?HTMLDIR, File)),
    Doc = mochiweb_html:parse(DocBin),
    lists:map(fun({Expr,Expected}) ->
                      R = mochiweb_xpath:execute(Expr,Doc,UserFunctions),
                      { File ++ " " ++ Expr, ?_assertEqual(Expected, R) }
              end, Cases).

%% assert(Expr,Result,Expected) ->
%%    case Result == Expected of
%%         true -> 
%%             io:format("pass: ~s~n",[Expr]);
%%         false -> 
%%             io:format("*fail*: ~s : ~n* Result:~p Expected:~p~n",
%%                         [Expr,Result,Expected])
%%     end.

<|MERGE_RESOLUTION|>--- conflicted
+++ resolved
@@ -18,59 +18,6 @@
 %% Cases = {XPath,ExpectedResult}
 test_definitions() ->
     [ 
-<<<<<<< HEAD
-        {?HTML1,[
-                {"/html/head/title/text()",[<<"Title">>]},
-                {"/html/head/meta[2]/@content",[<<"text/html; charset=utf-8">>]},
-                {"/html/body/div[@id='first']/@class",[<<"normal">>]},
-                {"/html/body/form/input[@name='id3']/@value",[<<"Val3">>]},
-                {"/html/body/*/input[@name='id3']/@value",[<<"Val3">>]},
-                {"/html/head/title/text() = 'Title'",true},
-                {"/html/head[non_existent/no_existent]/title/text()",[]},
-                {"/html/body/*/input[position() = 3]/@value",[<<"Val3">>]},
-                {"/html/body/*/input[position() > 3]/@value",[<<"Val4">>,<<"Val5">>,<<"Val6">>, "", ""]},
-                {"/html/body/*/input[@type='hidden']/@value",[<<"Val1">>,<<"Val2">>,<<"Val3">>,<<"Val4">>,<<"Val5">>,<<"Val6">>]},
-                {"/html/body/*/input[@type='hidden'][last()]/@value",[<<"Val6">>]},
-                {"/html/body/*/input[@type='hidden'][position()>1]/@value",[<<"Val2">>,<<"Val3">>,<<"Val4">>,<<"Val5">>,<<"Val6">>]},
-                {"name(/html/body/*/input[@type='hidden'][@name=\"id1\"]/..)",<<"form">>},
-                {"name(/html/body/*/input[@type='hidden'][@name=\"id1\"]/../..)",<<"body">>},
-                {"name(/html/body/*/input[@type='hidden'][@name=\"id1\"]/../../..)",<<"html">>},
-                {"/html/body/*/input[position() = 3]/@value",[<<"Val3">>]},
-                {"count(/html/body/*/input[position() = 3]/preceding-sibling::*)",2},
-                {"count(/html/body/*/input[position() = 3]/following-sibling::*)",6},
-                {"/html/body/*/input[position() = 3]/following-sibling::*/@value",[<<"Val4">>,<<"Val5">>,<<"Val6">>, "", "", ""]},
-                {"/html/body/*/input[position() = 3]/following-sibling::input/@value",[<<"Val4">>,<<"Val5">>,<<"Val6">>, "", ""]}
-                ]},
-        {?HTML2,[
-                {"/html/body/div[1]/a[3]/text()",[<<"ssddd">>]},
-                {"/html/body/form[1]/input[@type='hidden']/@value",
-                        [<<"Val1">>,<<"Val2">>,<<"Val3">>]},
-                {"/html/body/form[input[@name='id1_2']/@value='Val1_2']/@action",
-                    [<<"Action2">>]},
-                {"//input[@name='id1_2']/@value",[<<"Val1_2">>]},
-                {"//form[.//input[@name='id1_2']]/@action",[<<"Action2">>]},
-                {"//form[.//input/@name = 'id1']/@action",[<<"Action1">>]},
-                {"//form[//input/@name ='id1']/@action",
-                                            [<<"Action1">>,<<"Action2">>]},
-                {"count(/html/body/form[count(input[@type='hidden']) = 4])",
-                                         1},
-                {"name(/html/*)",<<"head">>},
-                {"/html/body/form[starts-with(@action,'Act')]/@action",
-                        [<<"Action1">>,<<"Action2">>]},
-                {"//input[substring(@name,1,4) = 'id1_']/@value",
-                        [<<"Val1_2">>]},
-                {"//div[sum(number)=23]/@id",[<<"sum">>]},
-                {"//div[sum(number)>20]/@id",[<<"sum">>]},
-                {"string-length(name(/html)) = 4",true},
-                {"//a[my_fun(@href) > 0]/text()", 
-                    [<<"ssddd">>,<<"myURLValue">>]},
-                {"/html/body/div[1]/a[1]",
-                    [{<<"a">>,[{<<"href">>,<<"sss">>}],[<<"ssddd">>]}]},
-                {"/html/body/div[1]/a[position() < 3]", 
-                    [{<<"a">>,[{<<"href">>,<<"sss">>}],[<<"ssddd">>]}, 
-                     {<<"a">>, [{<<"href">>,<<"sssd">>}], [<<"sfgfe">>]}]}
-                ]}
-=======
       {?HTML1,[
                {"/html/head/title/text()",[<<"Title">>]},
                {"/html/head/meta[2]/@content",[<<"text/html; charset=utf-8">>]},
@@ -83,7 +30,15 @@
                {"/html/body/*/input[position() > 3]/@value",[<<"Val4">>,<<"Val5">>,<<"Val6">>, "", ""]},
                {"/html/body/*/input[@type='hidden']/@value",[<<"Val1">>,<<"Val2">>,<<"Val3">>,<<"Val4">>,<<"Val5">>,<<"Val6">>]},
                {"/html/body/*/input[@type='hidden'][last()]/@value",[<<"Val6">>]},
-               {"/html/body/*/input[@type='hidden'][position()>1]/@value",[<<"Val2">>,<<"Val3">>,<<"Val4">>,<<"Val5">>,<<"Val6">>]}
+               {"/html/body/*/input[@type='hidden'][position()>1]/@value",[<<"Val2">>,<<"Val3">>,<<"Val4">>,<<"Val5">>,<<"Val6">>]},
+               {"name(/html/body/*/input[@type='hidden'][@name=\"id1\"]/..)",<<"form">>},
+               {"name(/html/body/*/input[@type='hidden'][@name=\"id1\"]/../..)",<<"body">>},
+               {"name(/html/body/*/input[@type='hidden'][@name=\"id1\"]/../../..)",<<"html">>},
+               {"/html/body/*/input[position() = 3]/@value",[<<"Val3">>]},
+               {"count(/html/body/*/input[position() = 3]/preceding-sibling::*)",2},
+               {"count(/html/body/*/input[position() = 3]/following-sibling::*)",6},
+               {"/html/body/*/input[position() = 3]/following-sibling::*/@value",[<<"Val4">>,<<"Val5">>,<<"Val6">>, "", "", ""]},
+               {"/html/body/*/input[position() = 3]/following-sibling::input/@value",[<<"Val4">>,<<"Val5">>,<<"Val6">>, "", ""]}
               ]},
       {?HTML2,[
                {"/html/body/div[1]/a[3]/text()",[<<"ssddd">>]},
@@ -112,9 +67,11 @@
                {"//a[my_fun(@href) > 0]/text()", 
                 [<<"ssddd">>,<<"myURLValue">>]},
                {"/html/body/div[1]/a[1]",
-                [{<<"a">>,[{<<"href">>,<<"sss">>}],[<<"ssddd">>]}]}
+                [{<<"a">>,[{<<"href">>,<<"sss">>}],[<<"ssddd">>]}]},
+               {"/html/body/div[1]/a[position() < 3]", 
+                [{<<"a">>,[{<<"href">>,<<"sss">>}],[<<"ssddd">>]}, 
+                 {<<"a">>, [{<<"href">>,<<"sssd">>}], [<<"sfgfe">>]}]}
               ]}
->>>>>>> 7958696e
     ].
 
 
